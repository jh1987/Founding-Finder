.env
<<<<<<< HEAD
venv/*
=======
venv/
__pycache__/
>>>>>>> bf274e9d
<|MERGE_RESOLUTION|>--- conflicted
+++ resolved
@@ -1,7 +1,3 @@
 .env
-<<<<<<< HEAD
-venv/*
-=======
 venv/
-__pycache__/
->>>>>>> bf274e9d
+__pycache__/